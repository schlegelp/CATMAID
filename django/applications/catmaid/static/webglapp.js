var camera;
var WebGLApp = new function () {

  self = this;
  self.neurons = [];

  var scene, renderer, scale, controls, zplane = null, meshes = [];
  var resolution, dimension, translation, canvasWidth, canvasHeight, ortho = false, projector, contour_objects = [],
      bbmesh, floormesh, debugax, togglevisibleall = false, missing_sections = [], mouse = new THREE.Vector2();
  var pointLight, light, ambientLight;
  var is_mouse_down = false, connector_filter = false, missing_section_height = 20, soma_scale = 30.0;

  var labelspheregeometry;
  var radiusSphere;

  var show_meshes = false,
      show_active_node = true,
      show_missing_sections = false,
      show_zplane = false,
      show_boundingbox = true,
      show_floor = true,
      show_background = true;
  
  var shading_method = 'none';

  this.init = function( divID ) {

    self.project_id = project.id;
    self.stack_id = project.focusedStack.id;

    self.divID = divID;
    self.divID_jQuery = '#' + divID;

    // self.divWidth = $(this.divID_jQuery).width();
    // self.divHeight = $(this.divID_jQuery).height();

    resolution = project.focusedStack.resolution;
    dimension = project.focusedStack.dimension;
    translation = project.focusedStack.translation;

    // self.render();
  }

  /** Clean up after closing the 3d viewer. */
  this.destroy = function() {
    renderer.domElement.removeEventListener('mousedown', onMouseDown, false);
    renderer.domElement.removeEventListener('mouseup', onMouseUp, false);
    renderer.domElement.removeEventListener('mousemove', onMouseMove, false);
    renderer.domElement.removeEventListener('mousewheel', onMouseWheel, false);
    renderer = null;
    self.removeAllSkeletons();
    self.destroy_all_non_skeleton_data();
  };

  this.destroy_all_non_skeleton_data = function() {
    scene.remove( pointLight );
    scene.remove( light );
    scene.remove( ambientLight );

    if( active_node !== null) {
      scene.remove( active_node );
      delete active_node;
      active_node = null;
    }

    if( floormesh !== null) {
      scene.remove( floormesh );
      delete floormesh;
      floormesh = null;
    }

    if( zplane !== null) {
      scene.remove( zplane );
      delete zplane;
      zplane = null;
    }

    if( floormesh !== null) {
      scene.remove( floormesh );
      delete floormesh;
      floormesh = null;
    }

    if( bbmesh !== null) {
      scene.remove( bbmesh );
      delete bbmesh;
      bbmesh = null;
    }

    if( debugax !== null) {
      scene.remove( debugax );
      delete debugax;
      debugax = null;
    }

    // TODO: remove meshes
    // TODO: remove missing sections

  }

  /* transform coordinates from CATMAID coordinate system
     to WebGL coordinate system: x->x, y->y+dy, z->-z
    */
  var transform_coordinates = function ( point ) {
    return [point[0],-point[1]+dimension.y*resolution.y,-point[2] ];
  }

  var connectivity_types = new Array('neurite', 'presynaptic_to', 'postsynaptic_to');

  function init_webgl() {

    container = document.getElementById(self.divID);

    scene = new THREE.Scene();
    camera = new THREE.CombinedCamera( -canvasWidth, -canvasHeight, 75, 1, 3000, -1000, 1, 500 );
    camera.frustumCulled = false;

    controls = new THREE.TrackballControls( camera, container );
    controls.rotateSpeed = 1.0;
    controls.zoomSpeed = 3.2;
    controls.panSpeed = 1.5;
    controls.noZoom = false;
    controls.noPan = false;
    controls.staticMoving = true;
    controls.dynamicDampingFactor = 0.3;

    // lights
    ambienteLight = new THREE.AmbientLight( 0x505050 )
    scene.add( ambientLight );
    pointLight = new THREE.PointLight( 0xffaa00 );
    scene.add( pointLight );

    light = new THREE.SpotLight( 0xffffff, 1.5 );
    light.castShadow = true;
    light.shadowCameraNear = 200;
    light.shadowCameraFar = camera.far;
    light.shadowCameraFov = 50;
    light.shadowBias = -0.00022;
    light.shadowDarkness = 0.5;
    light.shadowMapWidth = 2048;
    light.shadowMapHeight = 2048;
    scene.add( light );

    projector = new THREE.Projector();

    renderer = new THREE.WebGLRenderer({ antialias: true });
    renderer.sortObjects = false;
    renderer.setSize( canvasWidth, canvasHeight );
    
    container.appendChild( renderer.domElement )
    renderer.domElement.addEventListener('mousedown', onMouseDown, false);
    renderer.domElement.addEventListener('mouseup', onMouseUp, false);
    renderer.domElement.addEventListener('mousemove', onMouseMove, false);
    renderer.domElement.addEventListener('mousewheel', onMouseWheel, false);

    var x_middle = (dimension.x*resolution.x)/2.0 + translation.x,
        y_middle = (dimension.y*resolution.y)/2.0 + translation.y,
        z_middle = (dimension.z*resolution.z)/2.0 + translation.z;

    scale = 50./dimension.x;

    var coord = transform_coordinates([x_middle, y_middle, z_middle]);

    create_stackboundingbox(
            coord[0]*scale,
            coord[1]*scale,
            coord[2]*scale,
            dimension.x*resolution.x*scale,
            dimension.y*resolution.y*scale,
            dimension.z*resolution.z*scale
    );

    pointLight.position.set( 
      dimension.x*resolution.x*scale,
      dimension.y*resolution.y*scale, 
      50 );

    light.position.set( 
      dimension.x*resolution.x*scale / 2,
      dimension.y*resolution.y*scale / 2, 
      50 );

    controls.target = new THREE.Vector3(coord[0]*scale,coord[1]*scale,coord[2]*scale);

    // new THREE.SphereGeometry( 160 * scale, 32, 32, 1 );
    labelspheregeometry = new THREE.OctahedronGeometry( 130 * scale, 4);
    radiusSphere = new THREE.OctahedronGeometry( 40 * scale, 4);

    debugaxes();
    draw_grid();
    XYView();
    self.createActiveNode();

    // // if there is an active skeleton, add it to the view if staging area is empty
    if(SkeletonAnnotations.getActiveNodeId() && NeuronStagingArea.get_selected_skeletons().length === 0) {
      NeuronStagingArea.add_active_object_to_stage();
    }


  }

  function toggleOrthographic() {
      if( ortho ) {
          camera.toPerspective();
          ortho = false;
      } else {
          camera.toOrthographic();
          ortho = true;
      }
      self.render();
  }
  self.toggleOrthographic = toggleOrthographic;

  function getBBDimension()
  {
    return new THREE.Vector3(
      dimension.x*resolution.x*scale,
      dimension.y*resolution.y*scale,
      dimension.z*resolution.z*scale);
  }

  function getBBCenterTarget()
  {
    var x_middle = (dimension.x*resolution.x)/2.0 + translation.x,
        y_middle = (dimension.y*resolution.y)/2.0 + translation.y,
        z_middle = (dimension.z*resolution.z)/2.0 + translation.z,
        coord = transform_coordinates([x_middle, y_middle, z_middle]);
    return new THREE.Vector3(coord[0]*scale,coord[1]*scale,coord[2]*scale);
  }

  function XYView()
  {
    var pos = getBBCenterTarget(),
      dim = getBBDimension();
    controls.target = pos;
    camera.position.x = pos.x;
    camera.position.y = pos.y;
    camera.position.z = (dim.z/2)+pos.z+100;
    camera.up.set(0, 1, 0);
    self.render();
  }
  self.XYView = XYView;

  function XZView()
  {
    var pos = getBBCenterTarget(),
      dim = getBBDimension();
    controls.target = pos;
    camera.position.x = pos.x;
    camera.position.y = (dim.y/2)+150;
    camera.position.z = pos.z;
    camera.up.set(0, 0, -1);
    self.render();
  }
  self.XZView = XZView;

  function YZView()
  {
    var pos = getBBCenterTarget(),
      dim = getBBDimension();
    controls.target = pos;
    camera.position.x = (dim.x/2)+150;
    camera.position.y = pos.y;
    camera.position.z = pos.z;
    camera.up.set(0, 1, 0);
    self.render();
  }
  self.YZView = YZView;

  var Assembly = function( assembly_data, high_res )
  {

    var self = this;
    self.id = assembly_data.id;
    self.baseName = assembly_data.baseName;
    self.assembly_slices = assembly_data.slices;
    var contours = [];
    var high_res = high_res;

    var ProcessSlice = function( index ) {
      //console.log('index', index, self.assembly_slices.length, self.assembly_slices)
      if( index === self.assembly_slices.length ) {
        self.add_to_scene();
        render();
        return;
      } 
      var slice = assembly_data.slices[ index ];
      var fetchurl;
      if( high_res )
        fetchurl = django_url + project.id + "/stack/" + project.focusedStack.id + '/slice/contour-highres';
      else
        fetchurl = django_url + project.id + "/stack/" + project.focusedStack.id + '/slice/contour';
      requestQueue.register(fetchurl, "GET", {
          nodeid: self.assembly_slices[ index ].node_id
      }, function (status, text, xml) {
              if (status === 200) {
                  if (text && text !== " ") {
                      var e = $.parseJSON(text);
                      if (e.error) {
                          alert(e.error);
                      } else {
                          for (var i=0; i<e.length; i++) {
                            var contourPoints = [];
                            for (var j=0; j<e[i].length; j = j + 2) {
                              // TODO: not add min_x/y, but translate the complete mesh
                              var xx = (slice.min_x+e[i][j])*resolution.x*scale,
                                  yy = -(slice.min_y+e[i][j+1])*resolution.y*scale+dimension.y*resolution.y*scale;
                                  contourPoints.push( new THREE.Vector2 ( xx, yy ) );
                            }
                            self.addContour( slice.node_id, contourPoints, slice.bb_center_x, slice.bb_center_y, slice.sectionindex );
                            index++;
                            ProcessSlice( index );
                          }
                      }
                  }
              }
      });
    }

    ProcessSlice( 0 );

    this.addContour = function( id, contourPoints, bb_center_x, bb_center_y, sectionindex ) {
         //console.log('add contours for slice', id, contourPoints, bb_center_x, bb_center_y, sectionindex)
        var extrusionSettings = {
          size: 10, height: 4, curveSegments: 3, amount:2,
          bevelThickness: 0.5, bevelSize: 0.5, bevelEnabled: false,
          //bevelThickness:1,
          material: 0, extrudeMaterial: 1
        };

        var contourShape = new THREE.Shape( contourPoints );
        var contourGeometry = new THREE.ExtrudeGeometry( contourShape, extrusionSettings );
        
        // TODO: for light: MeshLambertMaterial
        var materialFront = new THREE.MeshLambertMaterial( { color: 0xffff00 } );
        var materialSide = new THREE.MeshLambertMaterial( { color: 0xff8800 } );
        var materialArray = [ materialFront, materialSide ];
        // contourGeometry.materials = materialArray;
        
        //var contour = new THREE.Mesh( contourGeometry, new THREE.MeshFaceMaterial() );

        var contour = THREE.SceneUtils.createMultiMaterialObject( contourGeometry, materialArray );
        contour.node_id = id;

        /*contour.position.x = bb_center_x*resolution.x*scale;
        contour.position.y = -bb_center_y*resolution.y*scale+dimension.y*resolution.y*scale;*/
        contour.position.z = -sectionindex*resolution.z*scale;
        contours[ id ] = contour;
    }

    // TODO: use extrusion
    // http://stemkoski.github.com/Three.js/Extrusion.html
    this.add_to_scene = function() {
      for(var node_id in contours) {
        if( contours.hasOwnProperty(node_id)) {
          scene.add( contours[ node_id ] );
          contour_objects.push( contours[ node_id ] );
        }
      }
    }

    this.remove_from_scene = function() {
      for(var node_id in contours) {
        if( contours.hasOwnProperty(node_id)) {
          scene.remove( contours[ node_id ] );
        }
      }
      contour_objects = []; // garbage collection should remove the objects
    }

  }

  var Skeleton = function( skeleton_data )
  {
    var self = this;
    var type, from_vector, to_vector;

    self.id = skeleton_data.id;
    self.baseName = skeleton_data.baseName;
    
    this.destroy_data = function() {

      for ( var i=0; i<connectivity_types.length; ++i ) {
        if( this.actor.hasOwnProperty(connectivity_types[i]) ) {
          delete this.actor[connectivity_types[i]];
          this.actor[connectivity_types[i]] = null;
        }

        if( this.geometry.hasOwnProperty(connectivity_types[i]) ) {
          delete this.geometry[connectivity_types[i]];
          this.geometry[connectivity_types[i]] = null;
        }

        if( this.connectorgeometry.hasOwnProperty(connectivity_types[i]) ) {
          delete this.connectorgeometry[connectivity_types[i]];
          this.connectorgeometry[connectivity_types[i]] = null;
        }        

      }

      for ( var i=0; i<connectivity_types.length; ++i ) {
        if( connectivity_types[i] === 'presynaptic_to' || connectivity_types[i] === 'postsynaptic_to') {
          if( this.connectoractor && this.connectoractor[connectivity_types[i]] ) {
            delete this.connectoractor[connectivity_types[i]];
            this.connectoractor[connectivity_types[i]] = null;
          }
        }
      }
      // for ( var i=0; i<connectivity_types.length; ++i ) {
      //   if( this.actor.hasOwnProperty(connectivity_types[i]) )
      //     scene.remove( this.actor[connectivity_types[i]] );
      // }
      for ( var k in this.labelSphere ) {
        if( this.labelSphere.hasOwnProperty( k ) )
          delete this.labelSphere[k];
          this.labelSphere[k] = null;
      }
      for ( var k in this.otherSpheres ) {
        if( this.otherSpheres.hasOwnProperty( k ) )
          delete this.otherSpheres[k];
          this.otherSpheres[k] = null;
      }
      for ( var k in this.radiusSpheres ) {
        if( this.radiusSpheres.hasOwnProperty( k ) )
          delete this.radiusSpheres[k];
          this.radiusSpheres[k] = null;
      }
      for ( var k in this.textlabels ) {
        if( self.textlabels.hasOwnProperty( k ))
          delete this.textlabels[k];
          this.textlabels[k] = null;
      }

      delete this.original_vertices;
      this.original_vertices = null;
      delete this.original_connectivity;
      this.original_connectivity = null;

      self.initialize_objects();

    }

    this.removeActorFromScene = function()
    {
      for ( var i=0; i<connectivity_types.length; ++i ) {
        if( this.actor.hasOwnProperty(connectivity_types[i]) )
          scene.remove( this.actor[connectivity_types[i]] );
      }
      this.remove_connector_selection();
      // for ( var i=0; i<connectivity_types.length; ++i ) {
      //   if( this.actor.hasOwnProperty(connectivity_types[i]) )
      //     scene.remove( this.actor[connectivity_types[i]] );
      // }
      for ( var k in this.labelSphere ) {
        if( this.labelSphere.hasOwnProperty( k ) )
          scene.remove( this.labelSphere[k] );
      }
      for ( var k in this.otherSpheres ) {
        if( this.otherSpheres.hasOwnProperty( k ) )
          scene.remove( this.otherSpheres[k] );
      }
      for ( var k in this.radiusSpheres ) {
        if( this.radiusSpheres.hasOwnProperty( k ) )
          scene.remove( this.radiusSpheres[k] );
      }
      for ( var k in this.textlabels ) {
        if( self.textlabels.hasOwnProperty( k ))
          scene.remove( this.textlabels[k] );
      }
    }

    this.remove_connector_selection = function()
    {
      for ( var i=0; i<connectivity_types.length; ++i ) {
        if( connectivity_types[i] === 'presynaptic_to' || connectivity_types[i] === 'postsynaptic_to') {
          if( this.connectoractor && this.connectoractor[connectivity_types[i]] ) {
            scene.remove( this.connectoractor[connectivity_types[i]] );
          }
        }
      }
    }

    this.initialize_objects = function()
    {
      this.skeletonmodel = NeuronStagingArea.get_skeletonmodel( self.id );
      this.line_material = new Object();
      this.actorColor = new THREE.Color(0xffff00);
      this.visible = true;
      if( this.skeletonmodel === undefined ) {
        console.log('Can not initialize skeleton object');
        return;
      }
      this.line_material[connectivity_types[0]] = new THREE.LineBasicMaterial( { color: 0xffff00, opacity: 1.0, linewidth: 3 } );
      this.line_material[connectivity_types[1]] = new THREE.LineBasicMaterial( { color: 0xff0000, opacity: 1.0, linewidth: 6 } );
      this.line_material[connectivity_types[2]] = new THREE.LineBasicMaterial( { color: 0x00f6ff, opacity: 1.0, linewidth: 6 } );

      this.original_vertices = null;
      this.original_connectivity = null;
      this.geometry = new Object();
      this.actor = new Object();
      this.geometry[connectivity_types[0]] = new THREE.Geometry();
      this.geometry[connectivity_types[1]] = new THREE.Geometry();
      this.geometry[connectivity_types[2]] = new THREE.Geometry();
      this.vertexcolors = [];
      this.vertexIDs = new Object();
      this.vertexIDs[connectivity_types[0]] = [];
      this.vertexIDs[connectivity_types[1]] = [];
      this.vertexIDs[connectivity_types[2]] = [];
      
      for ( var i=0; i<connectivity_types.length; ++i ) {
        this.actor[connectivity_types[i]] = new THREE.Line( this.geometry[connectivity_types[i]],
          this.line_material[connectivity_types[i]], THREE.LinePieces );
      }
      this.labelSphere = new Object();
      this.otherSpheres = new Object();
      this.radiusSpheres = new Object();
      this.textlabels = new Object();

      this.connectoractor = new Object();
      this.connectorgeometry = new Object();
    }

    self.initialize_objects();

    this.setCompleteActorVisibility = function( vis ) {
      self.visible = vis;
      self.setActorVisibility( vis );
      self.setPreVisibility( vis );
      self.setPostVisibility( vis );
      if( vis ===  false)
        self.setTextVisibility( vis );
    };

    this.setActorVisibility = function( vis ) {
      self.visible = vis;
      self.visiblityCompositeActor( 0, vis );
      // also show and hide spheres
      for( var idx in self.otherSpheres ) {
        if( self.otherSpheres.hasOwnProperty( idx )) {
          self.otherSpheres[ idx ].visible = vis;
        }
      }
      for( var idx in self.radiusSpheres ) {
        if( self.radiusSpheres.hasOwnProperty( idx )) {
          self.radiusSpheres[ idx ].visible = vis;
        }
      }
      for( var idx in self.labelSphere ) {
        if( self.textlabels.hasOwnProperty( idx )) {
          self.labelSphere[ idx ].visible = vis;
        }
      }
      
    };

    this.setPreVisibility = function( vis ) {
      self.visiblityCompositeActor( 1, vis );
      for( var idx in self.otherSpheres ) {
        if( self.otherSpheres.hasOwnProperty( idx )) {
          if( self.otherSpheres[ idx ].type === 'presynaptic_to')
            self.otherSpheres[ idx ].visible = vis;
        }
      }
    };

    this.setPostVisibility = function( vis ) {
      self.visiblityCompositeActor( 2, vis );
      for( var idx in self.otherSpheres ) {
        if( self.otherSpheres.hasOwnProperty( idx )) {
          if( self.otherSpheres[ idx ].type === 'postsynaptic_to')
            self.otherSpheres[ idx ].visible = vis;
        }
      }

    };

    this.setTextVisibility = function( vis ) {
      for( var idx in self.textlabels ) {
        if( self.textlabels.hasOwnProperty( idx )) {
          self.textlabels[ idx ].visible = vis;
        }
      }
    };

    this.translate = function( dx, dy, dz )
    {
      for ( var i=0; i<connectivity_types.length; ++i ) {
        if( dx ) {
          this.actor[connectivity_types[i]].translateX( dx );
        }
        if( dy ) {
          this.actor[connectivity_types[i]].translateY( dy );
        }
        if( dz ) {
          this.actor[connectivity_types[i]].translateZ( dz );
        }
      }
    }

    this.updateSkeletonColor = function() {
      if (NeuronStagingArea.skeletonsColorMethod === 'creator' || NeuronStagingArea.skeletonsColorMethod === 'reviewer' || 
          shading_method !== 'none') {
        // The skeleton colors need to be set per-vertex.
        self.line_material['neurite'].vertexColors = THREE.VertexColors;
        self.line_material['neurite'].needsUpdate = true;
        self.geometry['neurite'].colors = [];
        var edgeWeights = {};
        if (shading_method === 'betweenness_centrality') {
          // Darken the skeleton based on the betweenness calculation.
          edgeWeights = self.betweenness;
        } else if (shading_method === 'branch_centrality') {
          // TODO: Darken the skeleton based on the branch calculation.
          edgeWeights = self.branchCentrality;
        }
        self.vertexIDs['neurite'].forEach(function(vertexID) {
          var vertex = self.original_vertices[vertexID];
          
          // Determine the base color of the vertex.
          var baseColor = self.actorColor;
          if (NeuronStagingArea.skeletonsColorMethod === 'creator') {
            baseColor = User(vertex.user_id).color;
          } else if (NeuronStagingArea.skeletonsColorMethod === 'reviewer') {
            baseColor = User(vertex.reviewer_id).color;
          }
          
          // Darken the color by the average weight of the vertex's edges.
          var weight = 0;
          var neighbors = self.graph.neighbors(vertexID);
          neighbors.forEach(function(neighbor) {
            var edge = [vertexID, neighbor].sort();
            weight += (edge in edgeWeights ? edgeWeights[edge] : 1.0);
          });
          weight = (weight / neighbors.length) * 0.75 + 0.25;
          var color = new THREE.Color().setRGB(baseColor.r * weight, baseColor.g * weight, baseColor.b * weight);
          self.geometry['neurite'].colors.push(color);
          
          if (vertexID in self.radiusSpheres) {
            self.radiusSpheres[vertexID].material.color = baseColor;
            self.radiusSpheres[vertexID].material.needsUpdate = true;
          }
        });
        self.geometry['neurite'].colorsNeedUpdate = true;
        
        self.actor['neurite'].material.color = new THREE.Color(0xffffff);
        self.actor['neurite'].material.needsUpdate = true;
      } else {
        // Display the entire skeleton with a single color.
        self.line_material['neurite'].vertexColors = THREE.NoColors;
        self.line_material['neurite'].needsUpdate = true;
        
        self.actor['neurite'].material.color = self.actorColor;
        self.actor['neurite'].material.needsUpdate = true;
      
        for ( var k in self.radiusSpheres ) {
          self.radiusSpheres[k].material.color = self.actorColor;
          self.radiusSpheres[k].material.needsUpdate = true;
        }
      }
    }

    this.changeColor = function( color ) {
      self.actorColor = color;
      
      if (NeuronStagingArea.skeletonsColorMethod === 'random' || NeuronStagingArea.skeletonsColorMethod === 'manual') {
        self.updateSkeletonColor();
      }
    }

    this.addCompositeActorToScene = function()
    {
      for ( var i=0; i<connectivity_types.length; ++i ) {
        scene.add( this.actor[connectivity_types[i]] );
      }
    }

    this.visiblityCompositeActor = function( type_index, visible )
    {
      this.actor[connectivity_types[type_index]].visible = visible;
    }

    this.getActorColorAsHTMLHex = function () {
      return this.actorColor.getHexString();
    }

    this.getActorColorAsHex = function()
    {
      return this.actorColor.getHex();
    };

    this.create_connector_selection = function( connector_data )
    {
      this.connectoractor = new Object();
      this.connectorgeometry = new Object();
      this.connectorgeometry[connectivity_types[0]] = new THREE.Geometry();
      this.connectorgeometry[connectivity_types[1]] = new THREE.Geometry();
      this.connectorgeometry[connectivity_types[2]] = new THREE.Geometry();

      for (var fromkey in this.original_connectivity) {
        var to = this.original_connectivity[fromkey];
        for (var tokey in to) {

          // check if fromkey or tokey point to the correct connector type, otherwise skip
          if( this.original_vertices[fromkey]['type'] !== 'connector' &&
            this.original_vertices[tokey]['type'] !== 'connector') {
            continue;
          }

          // check if connector is in selection list
          if( !(parseInt(fromkey) in connector_data) && !(parseInt(tokey) in connector_data) ) {
            continue;
          }

          type = connectivity_types[connectivity_types.indexOf(this.original_connectivity[fromkey][tokey]['type'])];

          var fv=transform_coordinates([
            this.original_vertices[fromkey]['x'],
            this.original_vertices[fromkey]['y'],
            this.original_vertices[fromkey]['z']
          ]);
          var from_vector = new THREE.Vector3(fv[0], fv[1], fv[2] );

          // transform
          from_vector.multiplyScalar( scale );

          this.connectorgeometry[type].vertices.push( from_vector );

          var tv=transform_coordinates([
            this.original_vertices[tokey]['x'],
            this.original_vertices[tokey]['y'],
            this.original_vertices[tokey]['z']
          ]);
          var to_vector = new THREE.Vector3(tv[0], tv[1], tv[2] );

          // transform
          // to_vector.add( translate_x, translate_y, translate_z );
          to_vector.multiplyScalar( scale );

          this.connectorgeometry[type].vertices.push( to_vector );

        }
      }

    for ( var i=0; i<connectivity_types.length; ++i ) {
      if( connectivity_types[i] === 'presynaptic_to' || connectivity_types[i] === 'postsynaptic_to') {
        this.connectoractor[connectivity_types[i]] = new THREE.Line( this.connectorgeometry[connectivity_types[i]], this.line_material[connectivity_types[i]], THREE.LinePieces );
        scene.add( this.connectoractor[connectivity_types[i]] );
      }
    }

    }

    this.reinit_actor = function ( skeleton_data )
    {

      self.removeActorFromScene();
      self.destroy_data();
      self.initialize_objects();

      this.original_vertices = skeleton_data.vertices;
      this.original_connectivity = skeleton_data.connectivity;
      var textlabel_visibility = $('#skeletontext-' + self.id).is(':checked');
      var colorkey;
      
      this.graph = jsnx.Graph();
      this.betweenness = {};
      this.branchCentrality = {};
      
      for (var fromkey in this.original_connectivity) {
        var fromVertex = this.original_vertices[fromkey];
        var to = this.original_connectivity[fromkey];
        for (var tokey in to) {
          var toVertex = this.original_vertices[tokey];

          type = connectivity_types[connectivity_types.indexOf(this.original_connectivity[fromkey][tokey]['type'])];
          var fv=transform_coordinates([fromVertex['x'], fromVertex['y'], fromVertex['z']]);
          var from_vector = new THREE.Vector3(fv[0], fv[1], fv[2] );

          // transform
          from_vector.multiplyScalar( scale );

          this.geometry[type].vertices.push( from_vector );
          this.vertexIDs[type].push(fromkey);

          var tv=transform_coordinates([toVertex['x'], toVertex['y'], toVertex['z']]);
          var to_vector = new THREE.Vector3(tv[0], tv[1], tv[2] );

          // transform
          // to_vector.add( translate_x, translate_y, translate_z );
          to_vector.multiplyScalar( scale );

          this.geometry[type].vertices.push( to_vector );
          this.vertexIDs[type].push(tokey);

          if( !(fromkey in this.otherSpheres) && type === 'presynaptic_to') {
            this.otherSpheres[fromkey] = new THREE.Mesh( radiusSphere, new THREE.MeshBasicMaterial( { color: 0xff0000, opacity:0.6, transparent:false  } ) );
            this.otherSpheres[fromkey].position.set( from_vector.x, from_vector.y, from_vector.z );
            this.otherSpheres[fromkey].node_id = fromkey;
            this.otherSpheres[fromkey].orig_coord = fromVertex;
            this.otherSpheres[fromkey].skeleton_id = self.id;
            this.otherSpheres[fromkey].type = type;
            scene.add( this.otherSpheres[fromkey] );
          }
          if( !(fromkey in this.otherSpheres) && type === 'postsynaptic_to') {
            this.otherSpheres[fromkey] = new THREE.Mesh( radiusSphere, new THREE.MeshBasicMaterial( { color: 0x00f6ff, opacity:0.6, transparent:false  } ) );
            this.otherSpheres[fromkey].position.set( from_vector.x, from_vector.y, from_vector.z );
            this.otherSpheres[fromkey].node_id = fromkey;
            this.otherSpheres[fromkey].orig_coord = fromVertex;
            this.otherSpheres[fromkey].skeleton_id = self.id;
            this.otherSpheres[fromkey].type = type;
            scene.add( this.otherSpheres[fromkey] );
          }

          // check if either from or to key vertex has a sphere associated with it
          var radiusFrom = parseFloat( fromVertex['radius'] );
          if( !(fromkey in this.radiusSpheres) && radiusFrom > 0 ) {
            radiusCustomSphere = new THREE.SphereGeometry( scale * radiusFrom, 32, 32, 1 );
            this.radiusSpheres[fromkey] = new THREE.Mesh( radiusCustomSphere, new THREE.MeshBasicMaterial( { color: this.getActorColorAsHex(), opacity:1.0, transparent:false  } ) );
            this.radiusSpheres[fromkey].position.set( from_vector.x, from_vector.y, from_vector.z );
            this.radiusSpheres[fromkey].node_id = fromkey;
            this.radiusSpheres[fromkey].orig_coord = fromVertex;
            this.radiusSpheres[fromkey].skeleton_id = self.id;
            scene.add( this.radiusSpheres[fromkey] );
          }

          var radiusTo = parseFloat( toVertex['radius'] );
          if( !(tokey in this.radiusSpheres) && radiusTo > 0 ) {
            radiusCustomSphere = new THREE.SphereGeometry( scale * radiusTo, 32, 32, 1 );
            this.radiusSpheres[tokey] = new THREE.Mesh( radiusCustomSphere, new THREE.MeshBasicMaterial( { color: this.getActorColorAsHex(), opacity:1.0, transparent:false  } ) );
            this.radiusSpheres[tokey].position.set( to_vector.x, to_vector.y, to_vector.z );
            this.radiusSpheres[tokey].orig_coord = fromVertex;
            this.radiusSpheres[tokey].skeleton_id = self.id;
            scene.add( this.radiusSpheres[tokey] );
          }

          // text labels
          if( fromVertex['labels'].length > 0) {

            var theText = fromVertex['labels'].join();
            var text3d = new THREE.TextGeometry( theText, {
              size: 100 * scale,
              height: 20 * scale,
              curveSegments: 1,
              font: "helvetiker"
            });
            text3d.computeBoundingBox();
            var centerOffset = -0.5 * ( text3d.boundingBox.max.x - text3d.boundingBox.min.x );

            var textMaterial = new THREE.MeshNormalMaterial( { color: 0xffffff, overdraw: true } );
            var text = new THREE.Mesh( text3d, textMaterial );
            text.position.x = from_vector.x;
            text.position.y = from_vector.y;
            text.position.z = from_vector.z;
            text.visible = textlabel_visibility;

            if( !this.textlabels.hasOwnProperty( fromkey )) {
              this.textlabels[ fromkey ] = text;
              scene.add( text );
            }
            
          }

          // if either from or to have a relevant label, and they are not yet
          // created, create one
          if( ($.inArray( "uncertain", fromVertex['labels'] ) !== -1) && (this.labelSphere[fromkey]=== undefined) ) {
              this.labelSphere[fromkey] = new THREE.Mesh( labelspheregeometry, new THREE.MeshBasicMaterial( { color: 0xff8000, opacity:0.6, transparent:true  } ) );
              this.labelSphere[fromkey].position.set( from_vector.x, from_vector.y, from_vector.z );
              this.labelSphere[fromkey].node_id = fromkey;
              this.labelSphere[fromkey].skeleton_id = self.id;
              this.labelSphere[fromkey].orig_coord = fromVertex;
              scene.add( this.labelSphere[fromkey] );
          }
          if( ($.inArray( "uncertain", toVertex['labels'] ) !== -1) && (this.labelSphere[tokey]=== undefined) ) {
              this.labelSphere[tokey] = new THREE.Mesh( labelspheregeometry, new THREE.MeshBasicMaterial( { color: 0xff8000, opacity:0.6, transparent:true  } ) );
              this.labelSphere[tokey].position.set( to_vector.x, to_vector.y, to_vector.z );
              this.labelSphere[tokey].node_id = fromkey;
              this.labelSphere[tokey].skeleton_id = self.id;
              this.labelSphere[tokey].orig_coord = fromVertex;
              scene.add( this.labelSphere[tokey] );
          }
          if( ($.inArray( "todo", fromVertex['labels'] ) !== -1) && (this.labelSphere[fromkey]=== undefined) ) {
              this.labelSphere[fromkey] = new THREE.Mesh( labelspheregeometry, new THREE.MeshBasicMaterial( { color: 0xff0000, opacity:0.6, transparent:true  } ) );
              this.labelSphere[fromkey].position.set( from_vector.x, from_vector.y, from_vector.z );
              this.labelSphere[fromkey].node_id = fromkey;
              this.labelSphere[fromkey].skeleton_id = self.id;
              this.labelSphere[fromkey].orig_coord = fromVertex;
              scene.add( this.labelSphere[fromkey] );
          }
          if( ($.inArray( "todo", toVertex['labels'] ) !== -1) && (this.labelSphere[tokey]=== undefined) ) {
              this.labelSphere[tokey] = new THREE.Mesh( labelspheregeometry, new THREE.MeshBasicMaterial( { color: 0xff0000, opacity:0.6, transparent:true  } ) );
              this.labelSphere[tokey].position.set( to_vector.x, to_vector.y, to_vector.z );
              this.labelSphere[tokey].node_id = fromkey;
              this.labelSphere[tokey].skeleton_id = self.id;
              this.labelSphere[tokey].orig_coord = fromVertex;
              this.labelSphere[tokey].skeleton_id = self.id;
              scene.add( this.labelSphere[tokey] );
          }
<<<<<<< HEAD
          if( ( ($.inArray( "soma", this.original_vertices[fromkey]['labels'] ) !== -1) ||
            ($.inArray( "cell body", this.original_vertices[fromkey]['labels'] ) !== -1 ) ) && (this.radiusSpheres[fromkey]=== undefined) ) {
              this.radiusSpheres[fromkey] = new THREE.Mesh( labelspheregeometry, new THREE.MeshBasicMaterial( { color: 0xffff00 } ) );
              this.radiusSpheres[fromkey].position.set( from_vector.x, from_vector.y, from_vector.z );
              this.radiusSpheres[fromkey].scale.set( soma_scale, soma_scale, soma_scale );
              this.radiusSpheres[fromkey].node_id = fromkey;
              this.radiusSpheres[fromkey].orig_coord = this.original_vertices[fromkey];
              this.radiusSpheres[fromkey].skeleton_id = self.id;
              scene.add( this.radiusSpheres[fromkey] );
          }
          if( ( ($.inArray( "soma", this.original_vertices[tokey]['labels'] ) !== -1) ||
              ($.inArray( "cell body", this.original_vertices[tokey]['labels'] ) !== -1) ) && (this.radiusSpheres[tokey]=== undefined) ) {
              this.radiusSpheres[tokey] = new THREE.Mesh( labelspheregeometry, new THREE.MeshBasicMaterial( { color: 0xffff00  } ) );
              this.radiusSpheres[tokey].position.set( to_vector.x, to_vector.y, to_vector.z );
              this.radiusSpheres[tokey].scale.set( soma_scale, soma_scale, soma_scale );
              this.radiusSpheres[tokey].node_id = fromkey;
              this.radiusSpheres[tokey].orig_coord = this.original_vertices[fromkey];
              this.radiusSpheres[tokey].skeleton_id = self.id;
              scene.add( this.radiusSpheres[tokey] );
=======
          if( ($.inArray( "soma", fromVertex['labels'] ) !== -1) && (this.labelSphere[fromkey]=== undefined) ) {
              this.labelSphere[fromkey] = new THREE.Mesh( labelspheregeometry, new THREE.MeshBasicMaterial( { color: 0xffff00 } ) );
              this.labelSphere[fromkey].position.set( from_vector.x, from_vector.y, from_vector.z );
              this.labelSphere[fromkey].scale.set( 2*soma_scale, 2*soma_scale, 2*soma_scale );
              this.labelSphere[fromkey].node_id = fromkey;
              this.labelSphere[fromkey].orig_coord = fromVertex;
              this.labelSphere[fromkey].skeleton_id = self.id;
              scene.add( this.labelSphere[fromkey] );
          }
          if( ($.inArray( "soma", toVertex['labels'] ) !== -1) && (this.labelSphere[tokey]=== undefined) ) {
              this.labelSphere[tokey] = new THREE.Mesh( labelspheregeometry, new THREE.MeshBasicMaterial( { color: 0xffff00  } ) );
              this.labelSphere[tokey].position.set( to_vector.x, to_vector.y, to_vector.z );
              this.labelSphere[tokey].scale.set( 2*soma_scale, 2*soma_scale, 2*soma_scale );
              this.labelSphere[tokey].node_id = fromkey;
              this.labelSphere[tokey].orig_coord = fromVertex;
              this.labelSphere[tokey].skeleton_id = self.id;
              scene.add( this.labelSphere[tokey] );
>>>>>>> ee1f8cc5
          }
          
          // TODO: should non-neurite segments be excluded?
          this.graph.add_edge(fromkey, tokey);
        }
      }
      
      
      // TODO: do these automatically or wait until the user chooses the shading option from the menu?
      if (typeof(Worker) !== "undefined")
      {
        // TODO: put up some kind of indicator that calculations are underway.
      
        // Calculate the betweenness centrality of the graph in another thread.
        // (This will run once the simplified graph has been created by w3 below.)
        var w1 = new Worker(STATIC_URL_JS + "graph_worker.js");
        w1.onmessage = function (event) {
          // Map the betweenness values back to the original graph.
          for (var simplifiedEdge in event.data) {
            if (event.data.hasOwnProperty(simplifiedEdge)) {
              // Assign the value to all edges in the original graph that map to the edge in the simplified graph.
              var value = event.data[simplifiedEdge];
              simplifiedEdge = simplifiedEdge.split(',');
              var edgeData = self.simplifiedGraph.get_edge_data(simplifiedEdge[0], simplifiedEdge[1]);
              if (!('map' in edgeData)) {
                edgeData.map = [simplifiedEdge];
              }
              edgeData.map.forEach(function(originalEdge) {
                self.betweenness[originalEdge.sort()] = value;
              });
            }
          }
          if (shading_method === 'betweenness_centrality') {
            self.updateSkeletonColor();
            WebGLApp.render();
          }
        }
        
        // Calculate the branch centrality of the graph in another thread.
        // (This will run once the simplified graph has been created by w3 below.)
        var w2 = new Worker(STATIC_URL_JS + "graph_worker.js");
        w2.onmessage = function (event) {
          // Map the centrality values back to the original graph.
          for (var simplifiedEdge in event.data) {
            if (event.data.hasOwnProperty(simplifiedEdge)) {
              // Assign the value to all edges in the original graph that map to the edge in the simplified graph.
              var value = event.data[simplifiedEdge];
              simplifiedEdge = simplifiedEdge.split(',');
              var edgeData = self.simplifiedGraph.get_edge_data(simplifiedEdge[0], simplifiedEdge[1]);
              if (!('map' in edgeData)) {
                edgeData.map = [simplifiedEdge];
              }
              
//               // Label each segment with it's value.
//               if( !self.textlabels.hasOwnProperty( simplifiedEdge )) {
//                 var text3d = new THREE.TextGeometry( parseInt(value * self.simplifiedGraph.number_of_edges()), {
//                   size: 100 * scale,
//                   height: 20 * scale,
//                   curveSegments: 1,
//                   font: "helvetiker"
//                 });
//                 text3d.computeBoundingBox();
//                 var centerOffset = -0.5 * ( text3d.boundingBox.max.x - text3d.boundingBox.min.x );
//                 
//                 var originalEdge = edgeData.map[0];
//                 var fv = transform_coordinates([self.original_vertices[originalEdge[0]].x, self.original_vertices[originalEdge[0]].y, self.original_vertices[originalEdge[0]].z]);
//                 var from_vector = new THREE.Vector3(fv[0], fv[1], fv[2] );
//                 from_vector.multiplyScalar( scale );
//                 var tv = transform_coordinates([self.original_vertices[originalEdge[1]].x, self.original_vertices[originalEdge[1]].y, self.original_vertices[originalEdge[1]].z]);
//                 var to_vector = new THREE.Vector3(tv[0], tv[1], tv[2] );
//                 to_vector.multiplyScalar( scale );
//                 
//                 var textMaterial = new THREE.MeshNormalMaterial( { color: 0xffffff, overdraw: true } );
//                 var text = new THREE.Mesh( text3d, textMaterial );
//                 text.position.x = (from_vector.x + to_vector.x) / 2.0;
//                 text.position.y = (from_vector.y + to_vector.y) / 2.0;
//                 text.position.z = (from_vector.z + to_vector.z) / 2.0;
//                 text.visible = textlabel_visibility;
//                 
//                 self.textlabels[ simplifiedEdge ] = text;
//                 scene.add( text );
//               }
              
              edgeData.map.forEach(function(originalEdge) {
                self.branchCentrality[originalEdge.sort()] = value;
              });
            }
          }
          if (shading_method === 'branch_centrality') {
            self.updateSkeletonColor();
            WebGLApp.render();
          }
        }
        
		// Make a simplified version of the graph that combines all nodes between branches and leaves.
        var w3 = new Worker(STATIC_URL_JS + "graph_worker.js");
        w3.onmessage = function (event) {
          self.simplifiedGraph = jsnx.convert.to_networkx_graph(event.data);
        
          // Export the simplified graph to GraphViz DOT format:
//           var dot = 'graph {\n';
//           self.simplifiedGraph.edges().forEach(function(edge) {
//             var edgeData = self.simplifiedGraph.get_edge_data(edge[0], edge[1]);
//             dot += edge[0] + '--' + edge[1] + ' [ label="' + ('map' in edgeData ? edgeData.map.length : 1) + '" ];\n';
//           });
//           dot += '}\n';
//           console.log(dot);
          
          // Calculate the betweenness and branch centralities of the simplified graph.
          w1.postMessage({graph: event.data, action:'edge_betweenness_centrality'});
          w2.postMessage({graph: event.data, action:'branch_centrality'});
        }
        w3.postMessage({graph: jsnx.convert.to_edgelist(self.graph), action:'simplify'});
      }
      else
      {
        $('#growl-alert').growlAlert({
          autoShow: true,
          content: "Cannot calculate graph centrality, your browser does not support Web Workers...",
          title: 'Warning',
          position: 'top-right',
          delayTime: 2000,
          onComplete: function() {  }
        });
      }
      
      self.addCompositeActorToScene();

      self.setActorVisibility( self.skeletonmodel.selected );
      self.setPreVisibility( self.skeletonmodel.pre_visible );
      self.setPostVisibility( self.skeletonmodel.post_visible );
      self.setTextVisibility( self.skeletonmodel.text_visible );
      
      self.actorColor = self.skeletonmodel.color;
      self.updateSkeletonColor();

    }
    
    self.reinit_actor( skeleton_data );

  }

  // array of skeletons
  var skeletons = new Object();

  // all assemblies
  var assemblies = {};

  // active node geometry
  var active_node;

  this.fullscreenWebGL = function()
  {
    var divID = 'view_in_3d_webgl_widget'; //'viewer-3d-webgl-canvas';
    if( THREEx.FullScreen.activated() ){
        var w = canvasWidth, h = canvasHeight;
        self.resizeView( w, h );
        THREEx.FullScreen.cancel();
    } else {
        THREEx.FullScreen.request(document.getElementById('viewer-3d-webgl-canvas'));
        var w = window.innerWidth, h = window.innerHeight;
        self.resizeView( w, h );
    }
    self.render();
  }

  self.resizeView = function (w, h) {
    canvasWidth = w;
    canvasHeight = h;
    if( self.divID === undefined ) {
      return;
    }
    if( renderer === undefined || renderer === null ) {
      init_webgl();
    }

    if( renderer && !THREEx.FullScreen.activated() ) {
      $('#view_in_3d_webgl_widget').css('overflowY', 'hidden');
      if( isNaN(h) && isNaN(w) ) {
        canvasHeight = 800;
        canvasWidth = 600;
      }
      // use 4:3
      if( isNaN(h) ) {
        canvasHeight = canvasWidth / 4 * 3;
      } else if( isNaN(w) ) {
        canvasHeight = canvasHeight - 100;
        canvasWidth = canvasHeight / 3 * 4;
      }
      if (canvasWidth < 80 || canvasHeight < 60) {
        canvasWidth = 80;
        canvasHeight = 60;
      }
      $('#viewer-3d-webgl-canvas').width(canvasWidth);
      $('#viewer-3d-webgl-canvas').height(canvasHeight);
      $('#viewer-3d-webgl-canvas').css("background-color", "#000000");
      
      camera.setSize(canvasWidth, canvasHeight);
      camera.toPerspective(); // invokes update of camera matrices
      renderer.setSize( canvasWidth, canvasHeight );

      self.render();
    }
  }

  self.look_at_active_node = function()
  {
    if( active_node ) {
      // always fetch the update node coordinates first
      self.updateActiveNodePosition();
      controls.target = new THREE.Vector3(active_node.position.x,
        active_node.position.y,
        active_node.position.z);
      self.render();      
    }
  }

  self.createActiveNode = function()
  {
    sphere = new THREE.SphereGeometry( 160 * scale, 32, 32, 1 );
    active_node = new THREE.Mesh( sphere, new THREE.MeshBasicMaterial( { color: 0x00ff00, opacity:0.8, transparent:true } ) );
    active_node.position.set( 0,0,0 );
    scene.add( active_node );
  }

  this.hideActiveNode = function() {
    if(active_node)
      active_node.visible = false;
  }

  this.showActiveNode = function() {
    if(active_node)
      active_node.visible = true;
  }

  this.updateActiveNodePosition = function()
  {
    if(!active_node)
      return;
    var atn_pos = SkeletonAnnotations.getActiveNodePosition();
    if( show_active_node & (atn_pos !== null) ) {
        self.showActiveNode();
        var co = transform_coordinates( [
          translation.x + ((atn_pos.x) / project.focusedStack.scale) * resolution.x,
          translation.y + ((atn_pos.y) / project.focusedStack.scale) * resolution.y,
          translation.z + atn_pos.z * resolution.z]
        );
        active_node.position.set( co[0]*scale, co[1]*scale, co[2]*scale );
        self.render();
    }
  }

  this.saveImage = function() {
      self.render();
      window.open(renderer.domElement.toDataURL("image/png"));
  }

  this.addAssembly = function( assembly_data, high_res )
  {
    if( assemblies.hasOwnProperty( assembly_data.id ) ) {
      self.removeAssembly( assembly_data.id );
    }
    assemblies[ assembly_data.id ] = new Assembly( assembly_data, high_res );
    return assemblies[ assembly_data.id ];
  }

  this.has_skeleton = function( skeleton_id ) {
    return skeletons.hasOwnProperty(skeleton_id);
  }

  this.removeAllSkeletons = function() {
    for( var skeleton_id in skeletons)
    {
      if( skeletons.hasOwnProperty(skeleton_id) ) {
        self.removeSkeleton( skeleton_id );
      }
    }
    if( renderer !== null )
      self.render();
  }

  this.getColorOfSkeleton = function( skeleton_id ) {
    if( skeleton_id in skeletons) {
      return skeletons[skeleton_id].getActorColorAsHTMLHex();
    } else {
      return '#FF0000';
    }
  }

  // add skeleton to scene
  this.addSkeletonFromData = function( skeleton_id, skeleton_data )
  {
    if( skeletons.hasOwnProperty(skeleton_id) ){
      // skeleton already in the list, just reinitialize
      skeletons[skeleton_id].reinit_actor( skeleton_data );
    } else {
      skeleton_data['id'] = skeleton_id;
      skeletons[skeleton_id] = new Skeleton( skeleton_data );
    }
    self.render();
    return skeletons[skeleton_id];
  }

  this.changeSkeletonColor = function( skeleton_id, color )
  {
    if( !skeletons.hasOwnProperty(skeleton_id) ){
        console.log("Skeleton "+skeleton_id+" does not exist.");
        return;
    } else {
        if (color === undefined) {
            skeletons[skeleton_id].updateSkeletonColor();
        } else {
            skeletons[skeleton_id].changeColor( color );
        }
        self.render();
        return true;
    }
  }

  this.removeAssembly = function( assembly_id ) {

    if( !assemblies.hasOwnProperty(assembly_id) ){
        $('#growl-alert').growlAlert({
          autoShow: true,
          content: "Assembly "+skeleton_id+" does not exist. Cannot remove it!",
          title: 'Warning',
          position: 'top-right',
          delayTime: 2000,
          onComplete: function() {  }
        });
        return;
    } else {
        $('#assemblyrow-' + assembly_id).remove();
        assemblies[ assembly_id ].remove_from_scene();
        delete assemblies[ assembly_id ];
        self.render();
        return true;
    }
  }

  // remove skeleton from scence
  this.removeSkeleton = function( skeleton_id )
  {
    if( !skeletons.hasOwnProperty(skeleton_id) ){
        $('#growl-alert').growlAlert({
          autoShow: true,
          content: "Skeleton "+skeleton_id+" does not exist. Cannot remove it!",
          title: 'Warning',
          position: 'top-right',
          delayTime: 2000,
          onComplete: function() {  }
        });
        return;
    } else {
        skeletons[skeleton_id].removeActorFromScene();
        skeletons[skeleton_id].destroy_data();
        delete skeletons[skeleton_id];
        if( renderer !== null )
          self.render();
        return true;
    }
  }

  self.toggleBackground = function()
  {
      if( show_background ) {
          renderer.setClearColorHex( 0xffffff, 1 );
          show_background = false;
      } else {
          renderer.setClearColorHex( 0x000000, 1 );
          show_background = true;
      }
      self.render();
  }

  self.toggleFloor = function()
  {
      if( show_floor ) {
          floormesh.visible = false;
          show_floor = false;
      } else {
          floormesh.visible = true;
          show_floor = true;
      }
      self.render();
  }

  self.toggleBB = function()
  {
      if( show_boundingbox ) {
          // disable floor
          bbmesh.visible = false;
          debugax.visible = false;
          show_boundingbox = false;
      } else {
          // enable floor
          bbmesh.visible = true;
          debugax.visible = true;
          show_boundingbox = true;
      }
      self.render();
  }

  function create_stackboundingbox(x, y, z, dx, dy, dz)
  {
    //console.log('bouding box', x, y, z, dx, dy, dz);
    var gg = new THREE.CubeGeometry( dx, dy, dz );
    var mm = new THREE.MeshBasicMaterial( { color: 0xff0000, wireframe: true } );
    bbmesh = new THREE.Mesh( gg, mm );
    bbmesh.position.set(x, y, z);
    scene.add( bbmesh );
  }

  function addMesh( geometry, scale, x, y, z, rx, ry, rz, material ) {
    var mesh = new THREE.Mesh( geometry, material );
    mesh.scale.set( scale, scale, scale );
    mesh.position.set( x, y, z );
    mesh.rotation.set( rx, ry, rz );
    meshes.push( mesh );
    scene.add( mesh );
  }

  function createScene( geometry, start ) {
    //addMesh( geometry, scale, 0, 0, 0,  0,0,0, new THREE.MeshPhongMaterial( { ambient: 0x030303, color: 0x030303, specular: 0x990000, shininess: 30 } ) );
    addMesh( geometry, scale, 0, 0, 0,  0,0,0, new THREE.MeshBasicMaterial( { color: 0xff0000, opacity:0.2, wireframe:true } ) ); // , transparent:true
  }

  function drawmesh() {
    var loader = new THREE.JSONLoader( true );
    var s = Date.now(),
        callback = function( geometry ) { createScene( geometry, s ) };
    jQuery.ajax({
        url: django_url+self.project_id+"/stack/"+self.stack_id+"/models",
        type: "GET",
        dataType: "json",
        success: function (models) {
          // loop over objects
          for( var obj in models) {
            if( models.hasOwnProperty( obj )) {
              var vert = models[obj].vertices;
              var vert2 = [];
              for ( var i = 0; i < vert.length; i+=3 ) {
                var fv = transform_coordinates([vert[i],vert[i+1],vert[i+2]]);
                vert2.push( fv[0] );
                vert2.push( fv[1] );
                vert2.push( fv[2] );
              }
              models[obj].vertices = vert2;
              var parsed = loader.parse( models[obj] );
              createScene( parsed['geometry'] )

            }
          }
        }
      });
  }

  self.toggleMeshes = function() {
    if( show_meshes ) {
      for(var i=0; i<meshes.length; i++) {
        scene.remove( meshes[i] );
      }
      meshes = [];
      show_meshes = false;
    } else {
      // add them
      drawmesh();
      show_meshes = true;
    }
    self.render();
  }

  self.removeMissingSections = function() {
    for(var i = 0; i < missing_sections.length; i++) {
      scene.remove( missing_sections[i] );
    }
    missing_sections = [];
  }

  self.createMissingSections = function() {

    var geometry = new THREE.Geometry();
    var xwidth = dimension.x*resolution.x*scale,
        ywidth = dimension.y*resolution.y*scale * missing_section_height / 100.;
    geometry.vertices.push( new THREE.Vector3( 0,0,0 ) );
    geometry.vertices.push( new THREE.Vector3( xwidth,0,0 ) );
    geometry.vertices.push( new THREE.Vector3( 0,ywidth,0 ) );
    geometry.vertices.push( new THREE.Vector3( xwidth,ywidth,0 ) );
    geometry.faces.push( new THREE.Face4( 0, 1, 3, 2 ) );

    var material = new THREE.MeshBasicMaterial( { color: 0x151349, opacity:0.6, transparent: true, side: THREE.DoubleSide } );
    var material2 = new THREE.MeshBasicMaterial( { color: 0x00ffff, wireframe: true, wireframeLinewidth: 5, side: THREE.DoubleSide } );
    
    var newval, msect;
    for(var i = 0; i < project.focusedStack.broken_slices.length; i++) {
      newval = (-project.focusedStack.broken_slices[ i ] * resolution.z - translation.z) * scale;
      msect = new THREE.Mesh( geometry, material );
      msect.position.z = newval;
      missing_sections.push( msect );
      scene.add( msect );  
      msect = new THREE.Mesh( geometry, material2 );
      msect.position.z = newval;
      scene.add( msect );  
      missing_sections.push( msect );    
    }
    self.render();
  }

  self.toggleMissingSections = function() {
    if( show_missing_sections ) {
      self.removeMissingSections();
      show_missing_sections = false;
    } else {
      self.createMissingSections();
      show_missing_sections = true;
    }
    self.render();
  }

  self.toggleActiveNode = function() {
    if( show_active_node ) {
      self.hideActiveNode();
      show_active_node = false;
    } else {
      self.showActiveNode();
      show_active_node = true;
    }
    self.render();
  }

  self.configure_parameters = function() {
    var dialog = document.createElement('div');
    dialog.setAttribute("id", "dialog-confirm");
    dialog.setAttribute("title", "Configuration");

    var msg = document.createElement('p');
    msg.innerHTML = "Missing sections height [0,100]:";
    dialog.appendChild(msg);

    var missingsectionheight = document.createElement('input');
    missingsectionheight.setAttribute("type", "text");
    missingsectionheight.setAttribute("id", "missing-section-height");
    missingsectionheight.setAttribute("value", missing_section_height);
    dialog.appendChild(missingsectionheight);

    var msg = document.createElement('p');
    msg.innerHTML = "Soma sphere scale factor:";
    dialog.appendChild(msg);

    var somascale = document.createElement('input');
    somascale.setAttribute("type", "text");
    somascale.setAttribute("id", "soma-scale");
    somascale.setAttribute("value", soma_scale);
    dialog.appendChild( somascale );
    dialog.appendChild( document.createElement("br"));

    /*var rand = document.createElement('input');
    rand.setAttribute("type", "button");
    rand.setAttribute("id", "save_image");
    rand.setAttribute("value", "Screenshot");
    rand.onclick = WebGLApp.saveImage;
    dialog.appendChild(rand);
    dialog.appendChild( document.createElement("br"));*/

    var rand = document.createElement('input');
    rand.setAttribute("type", "checkbox");
    rand.setAttribute("id", "enable_z_plane");
    rand.setAttribute("value", "Enable z-plane");
    if( show_zplane )
      rand.setAttribute("checked", "true");
    rand.onclick = WebGLApp.toggle_zplane;
    dialog.appendChild(rand);
    var rand = document.createTextNode('Enable z-plane');
    dialog.appendChild(rand);
    dialog.appendChild( document.createElement("br"));

    var rand = document.createElement('input');
    rand.setAttribute("type", "checkbox");
    rand.setAttribute("id", "show_meshes");
    rand.setAttribute("value", "Show meshes");
    if( show_meshes )
      rand.setAttribute("checked", "true");
    rand.onclick = WebGLApp.toggleMeshes;
    dialog.appendChild(rand);
    var rand = document.createTextNode('Show meshes');
    dialog.appendChild(rand);
    dialog.appendChild( document.createElement("br"));

    var rand = document.createElement('input');
    rand.setAttribute("type", "checkbox");
    rand.setAttribute("id", "enable_active_node");
    rand.setAttribute("value", "Enable active node");
    if( show_active_node )
      rand.setAttribute("checked", "true");
    rand.onclick = WebGLApp.toggleActiveNode;
    dialog.appendChild(rand);
    var rand = document.createTextNode('Enable active node');
    dialog.appendChild(rand);
    dialog.appendChild( document.createElement("br"));

    var rand = document.createElement('input');
    rand.setAttribute("type", "checkbox");
    rand.setAttribute("id", "enable_missing_sections");
    rand.setAttribute("value", "Missing sections");
    if( show_missing_sections )
      rand.setAttribute("checked", "true");
    rand.onclick = WebGLApp.toggleMissingSections;
    dialog.appendChild(rand);
    var rand = document.createTextNode('Missing sections');
    dialog.appendChild(rand);
    dialog.appendChild( document.createElement("br"));

    /*var rand = document.createElement('input');
    rand.setAttribute("type", "checkbox");
    rand.setAttribute("id", "toggle_ortho");
    rand.setAttribute("value", "Toggle Ortho");
    rand.onclick = WebGLApp.toggleOrthographic;
    container.appendChild(rand);
    var rand = document.createTextNode('Toggle Ortho');
    container.appendChild(rand);*/

    var rand = document.createElement('input');
    rand.setAttribute("type", "checkbox");
    rand.setAttribute("id", "toggle_floor");
    rand.setAttribute("value", "Toggle Floor");
    if( show_floor )
      rand.setAttribute("checked", "true");
    rand.onclick = WebGLApp.toggleFloor;
    dialog.appendChild(rand);
    var rand = document.createTextNode('Toggle floor');
    dialog.appendChild(rand);
    dialog.appendChild( document.createElement("br"));

    var rand = document.createElement('input');
    rand.setAttribute("type", "checkbox");
    rand.setAttribute("id", "toggle_aabb");
    rand.setAttribute("value", "Toggle Bounding Box");
    if( show_boundingbox )
      rand.setAttribute("checked", "true");
    rand.onclick = WebGLApp.toggleBB;
    dialog.appendChild(rand);
    var rand = document.createTextNode('Toggle Bounding Box');
    dialog.appendChild(rand);
    dialog.appendChild( document.createElement("br"));

    var rand = document.createElement('input');
    rand.setAttribute("type", "checkbox");
    rand.setAttribute("id", "toggle_bgcolor");
    rand.setAttribute("value", "Toggle Background Color");
    if( show_background )
      rand.setAttribute("checked", "true");
    rand.onclick = WebGLApp.toggleBackground;
    dialog.appendChild(rand);
    var rand = document.createTextNode('Toggle Background Color');
    dialog.appendChild(rand);
    dialog.appendChild( document.createElement("br"));

    $(dialog).dialog({
      height: 440,
      modal: true,
      buttons: {
        "Cancel": function() {
          $(this).dialog("close");
        },
        "OK": function() {
          $(this).dialog("close");
        }
      },
      close: function(event, ui) {

          missing_section_height = $('#missing-section-height').val();
          soma_scale = $('#soma-scale').val();
          if( show_missing_sections ) {
            self.removeMissingSections();
            self.createMissingSections();            
          }
          $('#dialog-confirm').remove();
      }
    });
  }

  self.toggle_zplane = function() {
    if( show_zplane ) {
      scene.remove( zplane );
      zplane = null;
      show_zplane = false;
    } else {
      // create
      var geometry = new THREE.Geometry();
      var xwidth = dimension.x*resolution.x*scale,
          ywidth = dimension.y*resolution.y*scale;

      geometry.vertices.push( new THREE.Vector3( 0,0,0 ) );
      geometry.vertices.push( new THREE.Vector3( xwidth,0,0 ) );
      geometry.vertices.push( new THREE.Vector3( 0,ywidth,0 ) );
      geometry.vertices.push( new THREE.Vector3( xwidth,ywidth,0 ) );
      geometry.faces.push( new THREE.Face4( 0, 1, 3, 2 ) );

      var material = new THREE.MeshBasicMaterial( { color: 0x151349, side: THREE.DoubleSide } );
      zplane = new THREE.Mesh( geometry, material );
      scene.add( zplane );
      show_zplane = true;
      self.updateZPlane();
    }
    self.render();

  }

  self.updateZPlane = function() {
    if( !show_zplane )
      return;
    var newval = (-project.focusedStack.z * resolution.z - translation.z) * scale;
    zplane.position.z = newval;
    self.render();
  }

  function debugaxes() {
    debugax = new THREE.AxisHelper();
    debugax.position.set( -1, -1, 0 );
    debugax.scale.x = debugax.scale.y = debugax.scale.z = 0.1;
    scene.add( debugax );
  }

  function draw_grid() {
    var line_material = new THREE.LineBasicMaterial( { color: 0x535353 } ),
      geometry = new THREE.Geometry(),
      floor = 0, step = 25;
    for ( var i = 0; i <= 40; i ++ ) {
      geometry.vertices.push( new THREE.Vector3( - 500, floor, i * step - 500 ) );
      geometry.vertices.push( new THREE.Vector3(   500, floor, i * step - 500 ) );
      geometry.vertices.push( new THREE.Vector3( i * step - 500, floor, -500 ) );
      geometry.vertices.push( new THREE.Vector3( i * step - 500, floor,  500 ) );

    }
    floormesh = new THREE.Line( geometry, line_material, THREE.LinePieces );
    scene.add( floormesh );
  }

  function onMouseDown(event) {
    is_mouse_down = true;
    if( event.shiftKey ) {
      var vector = new THREE.Vector3( mouse.x, mouse.y, 0.5 );
      projector.unprojectVector( vector, camera );

      var raycaster = new THREE.Raycaster( camera.position, vector.sub( camera.position ).normalize() );    
      var intersects = raycaster.intersectObjects( contour_objects, true );
      if ( intersects.length > 0 ) {
        // console.log('found intersecting slices', intersects);
        controls.enabled = false;
        SegmentationAnnotations.goto_slice( intersects[0].object.parent.node_id, true );
        container.style.cursor = 'move';
      }

      // intersect connectors
      var sphere_objects = [];
      for( var skeleton_id in skeletons) {
        if( skeletons.hasOwnProperty( skeleton_id )) {
          if( !skeletons[skeleton_id].visible )
            continue;
          for(var idx in skeletons[ skeleton_id ].labelSphere) {
            if( skeletons[ skeleton_id ].labelSphere.hasOwnProperty( idx )) {
              sphere_objects.push( skeletons[ skeleton_id ].labelSphere[ idx ] )
            }
          }

          for(var idx in skeletons[ skeleton_id ].otherSpheres) {
            if( skeletons[ skeleton_id ].otherSpheres.hasOwnProperty( idx )) {
              sphere_objects.push( skeletons[ skeleton_id ].otherSpheres[ idx ] )
            }
          }

          var intersects = raycaster.intersectObjects( sphere_objects, true );
          // console.log('intersects sphere objects', intersects)
          if ( intersects.length > 0 ) {
            for( var i = 0; i < sphere_objects.length; i++) {
              if( sphere_objects[i].id === intersects[0].object.id ) {
                  var jso = sphere_objects[i];
                  project.moveTo(jso.orig_coord.z, jso.orig_coord.y, jso.orig_coord.x, undefined, function() { 
                    SkeletonAnnotations.staticSelectNode(parseInt(jso.node_id, 10), parseInt(jso.skeleton_id, 10)) });
              }
            }
          }


        } // has own skeleton
      }  // end for

    } // end shift key
  }

  function onMouseUp(event) {
    is_mouse_down = false;
    controls.enabled = true;
    self.render(); // May need another render on occasions
  }

  /** To execute every time the mouse is moved. */
  function onMouseMove(event) {
    //var mouseX = ( event.clientX - self.divWidth );
    //var mouseY = ( event.clientY - self.divHeight );
    // mouse.x = ( event.clientX / self.divWidth );
    //mouse.y = -( event.clientY / self.divHeight );

    mouse.x = ( event.offsetX / canvasWidth )*2-1;
    mouse.y = -( event.offsetY / canvasHeight )*2+1;
    //mouse.x = ( event.clientX - self.divWidth );
    //mouse.y = ( event.clientY - self.divHeight );

    //console.log(mouse.x, mouse.y, event.clientX);

    if (is_mouse_down) {
      self.render();
    }

    container.style.cursor = 'pointer';

  }

  /** To execute every time the mouse wheel turns. */
  function onMouseWheel(event) {
    self.render();
  }

  var render = function render() {
    controls.update();
    renderer.clear();
    renderer.render( scene, camera );
  }
  self.render = render;

  self.addAssemblyToTable = function ( assembly ) {
    var rowElement = $('<tr/>').attr({
      id: 'assemblyrow-' + assembly.id
    });
    // $('#webgl-assembly-table > tbody:last').append( rowElement );
    $('#webgl-skeleton-table > tbody:last').append( rowElement );
    
    var td = $(document.createElement("td"));
    /*td.append( $(document.createElement("img")).attr({
      id:    'assemblyaction-activate-' + assembly.id,
      value: 'Nearest node'
    })
      .click( function( event )
      {
        console.log('TODO: active assembly');
      })
      .attr('src',STATIC_URL_JS+'widgets/themes/kde/activate.gif')
    );*/
    td.append( $(document.createElement("img")).attr({
          id:    'assemblyaction-remove-' + assembly.id,
          value: 'Remove'
          })
          .click( function( event )
          {
            self.removeAssembly( assembly.id );
          })
          .attr('src', STATIC_URL_JS + 'widgets/themes/kde/delete.png')
          .text('Remove!')
    );
    rowElement.append( td );

    rowElement.append(
      $(document.createElement("td")).text( assembly.baseName + ' (AssemblyID: ' + assembly.id + ')' )
    );

    // show assembly
    rowElement.append(
      $(document.createElement("td")).append(
        $(document.createElement("input")).attr({
                  id:    'idshow-' + assembly.id,
                  name:  assembly.baseName,
                  value: assembly.id,
                  type:  'checkbox',
                  checked: true
          })
          .click( function( event )
          {
            // TODO: toggle show              
            self.render();
          } )
    ));

    // show pre
    rowElement.append(
      $(document.createElement("td")).append(
        $(document.createElement("input")).attr({
                  id:    'assemblypre-' + assembly.id,
                  name:  assembly.baseName,
                  value: assembly.id,
                  type:  'checkbox',
                  checked:true
          })
          .click( function( event )
          {
            
            self.render();
          } )
    ));

    // show post
    rowElement.append(
      $(document.createElement("td")).append(
        $(document.createElement("input")).attr({
                  id:    'assemblypost-' + assembly.id,
                  name:  assembly.baseName,
                  value: assembly.id,
                  type:  'checkbox',
                  checked:true
          })
          .click( function( event )
          {
            
            self.render();
          } )
    ));

    rowElement.append(
      $(document.createElement("td")).append(
        $(document.createElement("input")).attr({
                  id:    'assemblytext-' + assembly.id,
                  name:  assembly.baseName,
                  value: assembly.id,
                  type:  'checkbox',
                  checked:false
          })
          .click( function( event )
          {
            
            self.render();
          } )
    ));

    var td = $(document.createElement("td"));
    rowElement.append( td );

  }

  self.is_widget_open = function() {
    if( $('#view_in_3d_webgl_widget').length ) 
      return true;
    else
      return false;
  }

  self.setSkeletonPreVisibility = function( skeleton_id, value ) {
    if( skeletons.hasOwnProperty(skeleton_id) ) {
      skeletons[skeleton_id].setPreVisibility( value );
    }
    self.render();
  }

  self.setSkeletonPostVisibility = function( skeleton_id, value ) {
    if( skeletons.hasOwnProperty(skeleton_id) ) {
      skeletons[skeleton_id].setPostVisibility( value );
    }
    self.render();
  }

  self.setSkeletonTextVisibility = function( skeleton_id, value ) {
    if( skeletons.hasOwnProperty(skeleton_id) ) {
      skeletons[skeleton_id].setTextVisibility( value );
    }
    self.render();
  }

  self.setSkeletonAllVisibility = function( skeleton_id, value ) {
    if( skeletons.hasOwnProperty(skeleton_id) ) {
      skeletons[skeleton_id].setActorVisibility( value );
    }
    self.render();
  }

  self.addActiveObjectToStagingArea = function() {
    // add either a skeleton or an assembly based on the tool selected
    if( project.getTool().toolname === 'segmentationtool' ) {
      self.addActiveAssemblyToView();
    } else if( project.getTool().toolname === 'tracingtool' ) {
      self.addActiveSkeletonToView();
    }
  }

  self.addActiveAssemblyToView = function() {
    requestQueue.register(django_url + project.id + '/assembly/' + SegmentationAnnotations.current_active_assembly + '/neuronname', "POST", {}, function (status, text, xml) {
      var e;
      if (status === 200) {
        if (text && text !== " ") {
          e = $.parseJSON(text);
          if (e.error) {
            alert(e.error);
            return;
          }
          var assembly_data = SegmentationAnnotations.get_assemblydata_to_visualize();
          assembly_data['baseName'] = e['neuronname'];
          var assembly = self.addAssembly( assembly_data, false ); // TODO: how to active highres?
          self.addAssemblyToTable( assembly );
      }}});
  }

  self.addSkeletonFromID = function (skeletonID) {
    if( skeletonID !== undefined )
    {
      var skeleton_id = parseInt( skeletonID );
      jQuery.ajax({
        url: django_url + project.id + '/skeleton/' + skeleton_id + '/json',
        type: "GET",
        dataType: "json",
        success: function (skeleton_data) {
          skeleton_data['baseName'] = skeleton_data['neuron']['neuronname'];
          var skeleton = self.addSkeletonFromData( skeleton_id, skeleton_data );
        }
      });
    }
  };

  self.getListOfSkeletonIDs = function(only_visible) {
    var keys = [];
    for( var skeleton_id in skeletons)
    {
        if( skeletons.hasOwnProperty(skeleton_id) ) {
          if(only_visible) {
            if(skeletons[skeleton_id].visible)
              keys.push( parseInt(skeleton_id) );
          } else {
            keys.push( parseInt(skeleton_id) );
          }
        }
    }
    return keys;
  };

  self.add_active_and_refresh_skeletons = function() {
      NeuronStagingArea.add_active_object_to_stage( WebGLApp.refresh_skeletons );
  }

  // use the staging skeleton list to refresh all neurons
  self.refresh_skeletons = function() {
    // self.removeAllSkeletons(); // TODO: is this slower than use reinit actor and remove only the rest?
    var skeletons_to_remove = {};
    for(var skeleton_id in skeletons) {
      if( skeletons.hasOwnProperty( skeleton_id )) {
        skeletons_to_remove[ skeleton_id ] = true;
      }
    }
    var stageskeletons = NeuronStagingArea.get_selected_skeletons();
    for(var i = 0; i < stageskeletons.length; i++) {
      var skeleton_id = parseInt( stageskeletons[ i ] );
      skeletons_to_remove[ skeleton_id ] = false;
    }
    for(var skeleton_id in skeletons_to_remove) {
      if( skeletons_to_remove.hasOwnProperty( skeleton_id )) {
        if( skeletons_to_remove[ skeleton_id ] ) {
          self.removeSkeleton( skeleton_id );
        } else {
          self.addSkeletonFromID( skeleton_id );
        }
      }
    }
  }

  self.toggleConnector = function() {
    if( connector_filter ) {
      connector_filter = false;
    } else {
      connector_filter = true;
    }
    for( var skeleton_id in skeletons)
    {
      if( skeletons.hasOwnProperty(skeleton_id) ) {
        skeletons[skeleton_id].setPreVisibility( !connector_filter );
        skeletons[skeleton_id].setPostVisibility( !connector_filter );
        $('#skeletonpre-' + skeleton_id).attr('checked', !connector_filter );
        $('#skeletonpost-' + skeleton_id).attr('checked', !connector_filter );

      }
    }
    self.render();
    
    // call magic
    jQuery.ajax({
      url: django_url + project.id + '/skeletongroup/all_shared_connectors',
      data: { skeletonlist: self.getListOfSkeletonIDs(true) },
      type: "POST",
      dataType: "json",
      success: function ( data ) {
        for( var skeleton_id in skeletons)
        {
          if( skeletons.hasOwnProperty(skeleton_id) ) {
            if( connector_filter ) {
              skeletons[skeleton_id].create_connector_selection( data );
            } else {
              skeletons[skeleton_id].remove_connector_selection();
            }

          }
        }
        self.render();
      }
    });
  }
  
  self.set_shading_method = function() {
    // Set the shading of all skeletons based on the state of the "Shading" pop-up menu.
    shading_method = $('#skeletons_shading :selected').attr("value");
    
    for (var skeleton_id in skeletons) {
      if (skeletons.hasOwnProperty(skeleton_id)) {
        self.changeSkeletonColor(skeleton_id);
      }
    }
  }
}<|MERGE_RESOLUTION|>--- conflicted
+++ resolved
@@ -894,7 +894,6 @@
               this.labelSphere[tokey].skeleton_id = self.id;
               scene.add( this.labelSphere[tokey] );
           }
-<<<<<<< HEAD
           if( ( ($.inArray( "soma", this.original_vertices[fromkey]['labels'] ) !== -1) ||
             ($.inArray( "cell body", this.original_vertices[fromkey]['labels'] ) !== -1 ) ) && (this.radiusSpheres[fromkey]=== undefined) ) {
               this.radiusSpheres[fromkey] = new THREE.Mesh( labelspheregeometry, new THREE.MeshBasicMaterial( { color: 0xffff00 } ) );
@@ -914,25 +913,6 @@
               this.radiusSpheres[tokey].orig_coord = this.original_vertices[fromkey];
               this.radiusSpheres[tokey].skeleton_id = self.id;
               scene.add( this.radiusSpheres[tokey] );
-=======
-          if( ($.inArray( "soma", fromVertex['labels'] ) !== -1) && (this.labelSphere[fromkey]=== undefined) ) {
-              this.labelSphere[fromkey] = new THREE.Mesh( labelspheregeometry, new THREE.MeshBasicMaterial( { color: 0xffff00 } ) );
-              this.labelSphere[fromkey].position.set( from_vector.x, from_vector.y, from_vector.z );
-              this.labelSphere[fromkey].scale.set( 2*soma_scale, 2*soma_scale, 2*soma_scale );
-              this.labelSphere[fromkey].node_id = fromkey;
-              this.labelSphere[fromkey].orig_coord = fromVertex;
-              this.labelSphere[fromkey].skeleton_id = self.id;
-              scene.add( this.labelSphere[fromkey] );
-          }
-          if( ($.inArray( "soma", toVertex['labels'] ) !== -1) && (this.labelSphere[tokey]=== undefined) ) {
-              this.labelSphere[tokey] = new THREE.Mesh( labelspheregeometry, new THREE.MeshBasicMaterial( { color: 0xffff00  } ) );
-              this.labelSphere[tokey].position.set( to_vector.x, to_vector.y, to_vector.z );
-              this.labelSphere[tokey].scale.set( 2*soma_scale, 2*soma_scale, 2*soma_scale );
-              this.labelSphere[tokey].node_id = fromkey;
-              this.labelSphere[tokey].orig_coord = fromVertex;
-              this.labelSphere[tokey].skeleton_id = self.id;
-              scene.add( this.labelSphere[tokey] );
->>>>>>> ee1f8cc5
           }
           
           // TODO: should non-neurite segments be excluded?
