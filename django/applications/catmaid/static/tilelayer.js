/* -*- mode: espresso; espresso-indent-level: 8; indent-tabs-mode: t -*- */
/**
 * tilelayer.js
 *
 * requirements:
 *	 tools.js
 *	 ui.js
 *	 slider.js
 *
 * @todo redo all public interfaces to use physical coordinates instead of pixel coordinates
 */

/**
 * Get the part of the tile name that consists of dimensions z, t, ...
 * For a 3D stack this will return "z/", for a 4D stack "t/z/", etc.
 *
 * @param pixelPos pixel position of the stack [x, y, z, t, ...]
 */
function getTileBaseName( pixelPos )
{
	var n = pixelPos.length;
	var dir = ""
	for ( var i = n - 1; i > 1; --i )
	{
		dir += pixelPos[ i ] + "/";
	}
	return dir;
}

function getTileBaseName3D( stack, pixelPos, adjacent )
{
  if(!adjacent) {
    adjacent = 0;
  }
  var z = pixelPos[ 2 ] + adjacent;
  if( z < 0 ) {
    z = 0;
  }
  if( z > stack.slices[stack.slices.length-1] ) {
    z = stack.slices[stack.slices.length-1];
  }
  if( $.inArray(z, stack.slices) === -1 ) {
    return null;
  }
  return z + "/";
}

/**
 * 
 */
function TileLayer(
		stack,						//!< reference to the parent stack
		tileWidth,
		tileHeight,
		tileSource,
		visibility
		)
{
	/**
	 * initialise the tiles array
	 */
	/**
	 * initialise the tiles array
	 */
	var initTiles = function( rows, cols )
	{
		delete tiles;
		tiles = new Array();
		
		for ( var i = 0; i < rows; ++i )
		{
			tiles[ i ] = new Array();
			for ( var j = 0; j < cols; ++j )
			{
				tiles[ i ][ j ] = document.createElement( "img" );
				tiles[ i ][ j ].alt = "empty";
				tiles[ i ][ j ].src = STATIC_URL_JS + "widgets/empty256.gif";
				
//				tilesContainer.appendChild( tiles[ i ][ j ] );
			}
		}

		return;
	}
	
	/**
	 * align and update the tiles to be ( x, y ) in the image center
	 */
	this.redraw = function(completionCallback)
	{
		var pixelPos = [ stack.x, stack.y, stack.z ];
		var tileBaseName = getTileBaseName( pixelPos );

		var zoom = stack.s;
		var mag = 1.0;
		var artificialZoom = false;
		/* If the zoom is negative we zoom in digitally. For this
		 * we take the zero zoom level and adjust the tile properties.
		 * This way we let the browser do the zooming work.
		 */
		if (zoom < 0) {
			artificialZoom = true;
			mag = Math.pow(2, -zoom);
			zoom = 0;
		}

		effectiveTileWidth = tileWidth * mag;
		effectiveTileHeight = tileHeight * mag;

		var fr = Math.floor( stack.yc / effectiveTileHeight );
		var fc = Math.floor( stack.xc / effectiveTileWidth );
		
		var xd = 0;
		var yd = 0;
		
		if ( stack.z == stack.old_z && stack.s == stack.old_s )
		{
			var old_fr = Math.floor( stack.old_yc / effectiveTileHeight );
			var old_fc = Math.floor( stack.old_xc / effectiveTileWidth );
			
			xd = fc - old_fc;
			yd = fr - old_fr;

			
			// re-order the tiles array on demand
			if ( xd < 0 )
			{
				for ( var i = 0; i < tiles.length; ++i )
				{
					var img = document.createElement( "img" );
					img.alt = "empty";
					img.src = STATIC_URL_JS + "widgets/empty256.gif";
					img.style.visibility = "hidden";
					tiles[ i ].unshift( img );
				}
			}
			else if ( xd > 0 )
			{
				for ( var i = 0; i < tiles.length; ++i )
				{
					var img = document.createElement( "img" );
					img.alt = "empty";
					img.src = STATIC_URL_JS + "widgets/empty256.gif";
					img.style.visibility = "hidden";
					tiles[ i ].push( img );
				}
			}
			else if ( yd < 0 )
			{
				var old_row = tiles.pop();
				var new_row = new Array();
				for ( var i = 0; i < tiles[ 0 ].length; ++i )
				{
					var img = document.createElement( "img" );
					img.alt = "empty";
					img.src = STATIC_URL_JS + "widgets/empty256.gif";
					img.style.visibility = "hidden";
					new_row.push( img );
				}
				tiles.unshift( new_row );
			}
			else if ( yd > 0 )
			{
				var old_row = tiles.shift();
				var new_row = new Array();
				for ( var i = 0; i < tiles[ 0 ].length; ++i )
				{
					var img = document.createElement( "img" );
					img.alt = "empty";
					img.src = STATIC_URL_JS + "widgets/empty256.gif";
					img.style.visibility = "hidden";
					new_row.push( img );
				}
				tiles.push( new_row );
			}
		}

		if ( stack.s != stack.old_s)
		{
			if (artificialZoom)
			{
				LAST_XT = Math.floor( ( stack.dimension.x - 1 ) / tileWidth );
				LAST_YT = Math.floor( ( stack.dimension.y - 1 ) / tileHeight );
			}
			else
			{
				LAST_XT = Math.floor( ( stack.dimension.x * stack.scale - 1 ) / tileWidth );
				LAST_YT = Math.floor( ( stack.dimension.y * stack.scale - 1 ) / tileHeight );
			}
		}

		var top;
		var left;

		if ( stack.yc >= 0 )
			top  = -( stack.yc % effectiveTileHeight );
		else
			top  = -( ( stack.yc + 1 ) % effectiveTileHeight ) - effectiveTileHeight + 1;
		if ( stack.xc >= 0 )
			left = -( stack.xc % effectiveTileWidth );
		else
			left = -( ( stack.xc + 1 ) % effectiveTileWidth ) - effectiveTileWidth + 1;

		var t = top;
		var l = left;

		// draw
		for ( var i = 0; i < tiles.length; ++i )
		{
			var r = fr + i;
			for ( var j = 0; j < tiles[ 0 ].length; ++j )
			{
				var c = fc + j;

				/**
				 * TODO Test if updating the URLs always was required to
				 * guarantee homogeneous update speed for modulo-changing steps
				 * and non-modulo changing steps.  Write more comments in
				 * general.
				 */
				if ( r < 0 || c < 0 || r > LAST_YT || c > LAST_XT )
				{
					tiles[ i ][ j ].alt = "";
					tiles[ i ][ j ].src = STATIC_URL_JS + "widgets/black.gif";
				}
				else
				{
					tiles[ i ][ j ].alt = "";
					tiles[ i ][ j ].src = self.tileSource.getTileURL( project, stack,
						tileBaseName, tileWidth, tileHeight, c, r, zoom);

          // prefetch tiles
          // TODO: fetch information in stack table: -2, -1, 1, 2
					/*
          var adj = [], tmpimg = new Image(), tmptileBaseName;
          for( var jj in adj ) {
            tmptileBaseName = getTileBaseName3D( stack, pixelPos, adj[jj] );
            // only prefetch for type 1
            if( tileSourceType === 1 ) {
              tmpimg.src = self.getTileURL( tmptileBaseName + r + "_" + c + "_" + zoom );
            }
          }
					*/

				}
				ctx.drawImage( tiles[ i ][ j ], l, t, tileWidth, tileHeight );

				l += effectiveTileWidth;

			}
			l = left;
			t += effectiveTileHeight;
		}
		
		
		if (typeof completionCallback !== "undefined") {
			completionCallback();
		}

		return 2;
	}
	
	this.resize = function( width, height )
	{
		console.log( "resize tileLayer of stack" + stack.getId() );
		
		tilesCanvas.width = width;
		tilesCanvas.height = height;
		tilesCanvas.style.width = width + "px";
		tilesCanvas.style.height = height + "px";
		
		var rows = Math.floor( height / tileHeight ) + 2;
		var cols = Math.floor( width / tileWidth ) + 2;
		
		ctx = tilesCanvas.getContext("2d");
		
		initTiles( rows, cols );
		self.redraw();
		
		return;
	}
	
	/**
	 * Get the width of an image tile.
	 */
	this.getTileWidth = function(){ return tileWidth; }
	
	/**
	 * Get the height of an image tile.
	 */
	this.getTileHeight = function(){ return tileHeight; }
	
	/**
	 * Get the number of tile columns.
	 */
	this.numTileColumns = function()
	{
		if ( tiles.length == 0 )
			return 0;
		else
			return tiles[ 0 ].length;
	}
	
	/**
	 * Get the number of tile rows.
	 */
	this.numTileColumns = function(){ return tiles.length; }
	
	/**
	 * Get the stack.
	 */
	this.getStack = function(){ return stack; }

	this.setOpacity = function( val )
	{
		tilesContainer.style.opacity = val+"";
		opacity = val;
	}

	this.getOpacity = function()
	{
		return opacity;
	}

	this.isolateTileLayer = function()
	{	
		stack.getView().removeChild( tilesContainer );
		self.visible = false;
	}

	this.reattachTileLayer = function()
	{
		stack.getView().appendChild( tilesContainer );
		self.visible = true;
	}

	// initialise
	var self = this;

	// internal opacity variable
	var opacity = 100;
	this.visible = visibility;
	
	/* Contains all tiles in a 2d-array */
	var tiles = new Array();
	
<<<<<<< HEAD
	var tilesCanvas = document.createElement( "canvas" );
	tilesCanvas.style.position = "absolute";
	tilesCanvas.style.top = "0px";
	tilesCanvas.style.left = "0px";
//	tilesCanvas.style.width = "100%";
//	tilesCanvas.style.height = "100%";
	stack.getView().appendChild( tilesCanvas );
	
	var ctx;
	try
	{
		ctx = tilesCanvas.getContext( "2d" );
	}
	catch( e )
	{
		alert( "Sorry, CATMAID uses the HTML5 canvas element that seems not to be available in your web browser." );
		return false;
	}
	
	img = document.createElement( "img" );
	img.src = "http://fly.mpi-cbg.de/~saalfeld/saalfeld.jpg";
		
	ctx.drawImage( img, 0, 0, tileWidth, tileHeight );
=======
	var tilesContainer = document.createElement( "div" );
	tilesContainer.className = "sliceTiles";

	if( self.visible )
		stack.getView().appendChild( tilesContainer );
>>>>>>> 9db6d6f1
	
	var LAST_XT = Math.floor( ( stack.dimension.x * stack.scale - 1 ) / tileWidth );
	var LAST_YT = Math.floor( ( stack.dimension.y * stack.scale - 1 ) / tileHeight );

	self.tileSource = tileSource;

	var overviewLayer = tileSource.getOverviewLayer( this );
}<|MERGE_RESOLUTION|>--- conflicted
+++ resolved
@@ -52,13 +52,9 @@
 		stack,						//!< reference to the parent stack
 		tileWidth,
 		tileHeight,
-		tileSource,
-		visibility
+		tileSource
 		)
 {
-	/**
-	 * initialise the tiles array
-	 */
 	/**
 	 * initialise the tiles array
 	 */
@@ -322,29 +318,15 @@
 		return opacity;
 	}
 
-	this.isolateTileLayer = function()
-	{	
-		stack.getView().removeChild( tilesContainer );
-		self.visible = false;
-	}
-
-	this.reattachTileLayer = function()
-	{
-		stack.getView().appendChild( tilesContainer );
-		self.visible = true;
-	}
-
 	// initialise
 	var self = this;
 
 	// internal opacity variable
 	var opacity = 100;
-	this.visible = visibility;
 	
 	/* Contains all tiles in a 2d-array */
 	var tiles = new Array();
 	
-<<<<<<< HEAD
 	var tilesCanvas = document.createElement( "canvas" );
 	tilesCanvas.style.position = "absolute";
 	tilesCanvas.style.top = "0px";
@@ -368,13 +350,6 @@
 	img.src = "http://fly.mpi-cbg.de/~saalfeld/saalfeld.jpg";
 		
 	ctx.drawImage( img, 0, 0, tileWidth, tileHeight );
-=======
-	var tilesContainer = document.createElement( "div" );
-	tilesContainer.className = "sliceTiles";
-
-	if( self.visible )
-		stack.getView().appendChild( tilesContainer );
->>>>>>> 9db6d6f1
 	
 	var LAST_XT = Math.floor( ( stack.dimension.x * stack.scale - 1 ) / tileWidth );
 	var LAST_YT = Math.floor( ( stack.dimension.y * stack.scale - 1 ) / tileHeight );
